<<<<<<< HEAD
use crate::opt::{ConnectOpts, MigrationSourceOpt};
use crate::{migrate, Config};
use console::style;
use promptly::{prompt, ReadlineError};
=======
use crate::migrate;
use crate::opt::ConnectOpts;
use console::{style, Term};
use dialoguer::Confirm;
>>>>>>> 277dd36c
use sqlx::any::Any;
use sqlx::migrate::MigrateDatabase;
use std::{io, mem};
use tokio::task;

pub async fn create(connect_opts: &ConnectOpts) -> anyhow::Result<()> {
    // NOTE: only retry the idempotent action.
    // We're assuming that if this succeeds, then any following operations should also succeed.
    let exists = crate::retry_connect_errors(connect_opts, Any::database_exists).await?;

    if !exists {
        #[cfg(feature = "_sqlite")]
        sqlx::sqlite::CREATE_DB_WAL.store(
            connect_opts.sqlite_create_db_wal,
            std::sync::atomic::Ordering::Release,
        );

        Any::create_database(connect_opts.expect_db_url()?).await?;
    }

    Ok(())
}

pub async fn drop(connect_opts: &ConnectOpts, confirm: bool, force: bool) -> anyhow::Result<()> {
<<<<<<< HEAD
    if confirm && !ask_to_continue_drop(connect_opts.expect_db_url()?) {
=======
    if confirm && !ask_to_continue_drop(connect_opts.required_db_url()?.to_owned()).await {
>>>>>>> 277dd36c
        return Ok(());
    }

    // NOTE: only retry the idempotent action.
    // We're assuming that if this succeeds, then any following operations should also succeed.
    let exists = crate::retry_connect_errors(connect_opts, Any::database_exists).await?;

    if exists {
        if force {
            Any::force_drop_database(connect_opts.expect_db_url()?).await?;
        } else {
            Any::drop_database(connect_opts.expect_db_url()?).await?;
        }
    }

    Ok(())
}

pub async fn reset(
    config: &Config,
    migration_source: &MigrationSourceOpt,
    connect_opts: &ConnectOpts,
    confirm: bool,
    force: bool,
) -> anyhow::Result<()> {
    drop(connect_opts, confirm, force).await?;
    setup(config, migration_source, connect_opts).await
}

pub async fn setup(
    config: &Config,
    migration_source: &MigrationSourceOpt,
    connect_opts: &ConnectOpts,
) -> anyhow::Result<()> {
    create(connect_opts).await?;
    migrate::run(config, migration_source, connect_opts, false, false, None).await
}

async fn ask_to_continue_drop(db_url: String) -> bool {
    // If the setup operation is cancelled while we are waiting for the user to decide whether
    // or not to drop the database, this will restore the terminal's cursor to its normal state.
    struct RestoreCursorGuard {
        disarmed: bool,
    }

    impl Drop for RestoreCursorGuard {
        fn drop(&mut self) {
            if !self.disarmed {
                Term::stderr().show_cursor().unwrap()
            }
        }
    }

    let mut guard = RestoreCursorGuard { disarmed: false };

    let decision_result = task::spawn_blocking(move || {
        Confirm::new()
            .with_prompt(format!("Drop database at {}?", style(&db_url).cyan()))
            .wait_for_newline(true)
            .default(false)
            .show_default(true)
            .interact()
    })
    .await
    .expect("Confirm thread panicked");
    match decision_result {
        Ok(decision) => {
            guard.disarmed = true;
            decision
        }
        Err(dialoguer::Error::IO(err)) if err.kind() == io::ErrorKind::Interrupted => {
            // Sometimes CTRL + C causes this error to be returned
            mem::drop(guard);
            false
        }
        Err(err) => {
            mem::drop(guard);
            panic!("Confirm dialog failed with {err}")
        }
    }
}<|MERGE_RESOLUTION|>--- conflicted
+++ resolved
@@ -1,14 +1,7 @@
-<<<<<<< HEAD
 use crate::opt::{ConnectOpts, MigrationSourceOpt};
 use crate::{migrate, Config};
-use console::style;
-use promptly::{prompt, ReadlineError};
-=======
-use crate::migrate;
-use crate::opt::ConnectOpts;
 use console::{style, Term};
 use dialoguer::Confirm;
->>>>>>> 277dd36c
 use sqlx::any::Any;
 use sqlx::migrate::MigrateDatabase;
 use std::{io, mem};
@@ -33,11 +26,7 @@
 }
 
 pub async fn drop(connect_opts: &ConnectOpts, confirm: bool, force: bool) -> anyhow::Result<()> {
-<<<<<<< HEAD
-    if confirm && !ask_to_continue_drop(connect_opts.expect_db_url()?) {
-=======
-    if confirm && !ask_to_continue_drop(connect_opts.required_db_url()?.to_owned()).await {
->>>>>>> 277dd36c
+    if confirm && !ask_to_continue_drop(connect_opts.expect_db_url()?.to_owned()).await {
         return Ok(());
     }
 
